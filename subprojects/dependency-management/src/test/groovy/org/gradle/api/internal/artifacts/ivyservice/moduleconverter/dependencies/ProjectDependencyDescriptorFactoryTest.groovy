/*
 * Copyright 2010 the original author or authors.
 *
 * Licensed under the Apache License, Version 2.0 (the "License");
 * you may not use this file except in compliance with the License.
 * You may obtain a copy of the License at
 *
 *      http://www.apache.org/licenses/LICENSE-2.0
 *
 * Unless required by applicable law or agreed to in writing, software
 * distributed under the License is distributed on an "AS IS" BASIS,
 * WITHOUT WARRANTIES OR CONDITIONS OF ANY KIND, either express or implied.
 * See the License for the specific language governing permissions and
 * limitations under the License.
 */
package org.gradle.api.internal.artifacts.ivyservice.moduleconverter.dependencies
import org.gradle.api.artifacts.ExternalModuleDependency
import org.gradle.api.artifacts.ProjectDependency
import org.gradle.api.internal.artifacts.dependencies.DefaultProjectDependency
import org.gradle.api.internal.artifacts.ivyservice.IvyUtil
import org.gradle.api.internal.project.AbstractProject
import org.gradle.initialization.ProjectAccessListener
import org.gradle.internal.component.local.model.DslOriginDependencyMetaData
import org.gradle.util.TestUtil
import org.jmock.integration.junit4.JUnit4Mockery
import org.junit.Test

import static org.hamcrest.Matchers.equalTo
import static org.junit.Assert.*

public class ProjectDependencyDescriptorFactoryTest extends AbstractDependencyDescriptorFactoryInternalTest {
    private JUnit4Mockery context = new JUnit4Mockery();

    private ProjectIvyDependencyDescriptorFactory projectDependencyDescriptorFactory =
            new ProjectIvyDependencyDescriptorFactory(excludeRuleConverterStub);

    @Test
    public void canConvert() {
        assertThat(projectDependencyDescriptorFactory.canConvert(context.mock(ProjectDependency.class)), equalTo(true));
        assertThat(projectDependencyDescriptorFactory.canConvert(context.mock(ExternalModuleDependency.class)), equalTo(false));
    }

    @Test
    public void testCreateFromProjectDependency() {
        ProjectDependency projectDependency = createProjectDependency(TEST_DEP_CONF);
        setUpDependency(projectDependency);
        DslOriginDependencyMetaData dependencyMetaData = projectDependencyDescriptorFactory.createDependencyDescriptor(TEST_CONF, projectDependency, moduleDescriptor);

        def dependencyDescriptor = dependencyMetaData.descriptor
        assertDependencyDescriptorHasCommonFixtureValues(dependencyDescriptor);
        assertFalse(dependencyDescriptor.isChanging());
        assertFalse(dependencyDescriptor.isForce());
        assertEquals(IvyUtil.createModuleRevisionId("someGroup", "test", "someVersion"), dependencyDescriptor.getDependencyRevisionId());
        assertSame(projectDependency, dependencyMetaData.source);
    }

    private ProjectDependency createProjectDependency(String dependencyConfiguration) {
        AbstractProject dependencyProject = TestUtil.createRootProject();
        dependencyProject.setGroup("someGroup");
        dependencyProject.setVersion("someVersion");
<<<<<<< HEAD
        dependencyProject.configurations.create(dependencyConfiguration)
        return new DefaultProjectDependency(dependencyProject, dependencyConfiguration, {} as ProjectAccessListener, true);
=======
        return new DefaultProjectDependency(dependencyProject, dependencyConfiguration, {} as ProjectAccessListener);
>>>>>>> d51676f1
    }
}<|MERGE_RESOLUTION|>--- conflicted
+++ resolved
@@ -58,11 +58,7 @@
         AbstractProject dependencyProject = TestUtil.createRootProject();
         dependencyProject.setGroup("someGroup");
         dependencyProject.setVersion("someVersion");
-<<<<<<< HEAD
         dependencyProject.configurations.create(dependencyConfiguration)
-        return new DefaultProjectDependency(dependencyProject, dependencyConfiguration, {} as ProjectAccessListener, true);
-=======
         return new DefaultProjectDependency(dependencyProject, dependencyConfiguration, {} as ProjectAccessListener);
->>>>>>> d51676f1
     }
 }